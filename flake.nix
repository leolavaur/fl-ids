--- conflicted
+++ resolved
@@ -75,7 +75,7 @@
       devShells = forAllSystems (pkgs:
         let
 
-        eiffel = pkgs.poetry2nix.mkPoetryEnv {
+        eiffel = pkgs.poetry2nix.mkPoetryEnv ({
           projectDir = "${self}/libs/eiffel";
           editablePackageSources = { eiffel = "${self}/libs/eiffel/"; };
           preferWheels = true;
@@ -101,7 +101,7 @@
         } // (if pkgs.stdenv.isDarwin then {
           pyproject = "${self}/libs/eiffel/macos/pyproject.toml";
           poetrylock = "${self}/libs/eiffel/macos/poetry.lock";
-        } else {});
+        } else {}));
 
         #   env = pkgs.buildEnv  {
         #       name = "env";
@@ -143,11 +143,7 @@
               # tools
               poetry
               getopt # for remoterun.sh
-<<<<<<< HEAD
-            ];
-=======
             ];  
->>>>>>> 63067278
 
             shellHook = ''
               export PATH=${self}/bin:$PATH
